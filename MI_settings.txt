#Settings of our personal scenario

Scenario.name = MI_Wifi_Scenario
Scenario.endTime = 43200
#43200s == 12h (from 8am to 8pm)
Scenario.updateInterval = 1
Scenario.simulateConnections = true
MovementModel.worldSize = 3000,3000
Events.nrof = 0

# Communication Interface for nodes
<<<<<<< HEAD
nodesInterface.type = SimpleBroadcastInterface
nodesInterface.transmitRange = 25
=======
# nodesInterface.type = SimpleBroadcastInterface
nodesInterface.type = HubInterface
nodesInterface.hubGroups = AccessPoint
nodesInterface.transmitRange = 50
>>>>>>> 9a0f93cc
nodesInterface.transmitSpeed = 10M



# Common settings for all groups
Group.bufferSize = 5M
Group.waitTime = 0, 120

# Walking speeds
Group.speed = 1, 1

# Groups
Scenario.nrofHostGroups = 3
Group.nrofHosts = 5
Group.nrofInterfaces = 1
Group.interface1 = nodesInterface
Group.movementModel = MIRouteMovement
Group.router = EpidemicRouter

Group1.groupID = random0
Group1.routeFile = data/example/combined.wkt
Group1.routeType = 1
Group1.destination = office6
Group1.activeTimes = 0, 5000, 6000, 43200

Group2.groupID = random1
Group2.routeFile = data/example/combined.wkt
Group2.routeType = 1
<<<<<<< HEAD
Group2.destination = computerlab
Group2.activeTimes = 0, 5000, 6000, 43200
=======
Group2.destination = study
Group2.rwpActivePeriod = 0, 40000, 40000, 40000


Group3.groupID = AccessPoint
Group3.nrofHosts = 1
Group3.movementModel = StationaryMovement
Group3.nodeLocation = 820, 50
>>>>>>> 9a0f93cc


## Map based movement -movement model specific settings
# in case we want to do a map based model
#MovementModel.warmup = 1000
MapBasedMovement.nrofMapFiles = 1
MapBasedMovement.mapFile1 = data/example/combined.wkt


## GUI settings (adjust the map image on the node movement)

# GUI underlay image settings
GUI.UnderlayImage.fileName = data/example/map.PNG
# Image offset in pixels (x, y)
GUI.UnderlayImage.offset = -50, -210
# Scaling factor for the image
GUI.UnderlayImage.scale = 0.98
# Image rotation (radians)
GUI.UnderlayImage.rotate = 0

# Reports
Report.nrofReports = 0<|MERGE_RESOLUTION|>--- conflicted
+++ resolved
@@ -9,17 +9,10 @@
 Events.nrof = 0
 
 # Communication Interface for nodes
-<<<<<<< HEAD
-nodesInterface.type = SimpleBroadcastInterface
-nodesInterface.transmitRange = 25
-=======
-# nodesInterface.type = SimpleBroadcastInterface
 nodesInterface.type = HubInterface
 nodesInterface.hubGroups = AccessPoint
 nodesInterface.transmitRange = 50
->>>>>>> 9a0f93cc
 nodesInterface.transmitSpeed = 10M
-
 
 
 # Common settings for all groups
@@ -30,8 +23,8 @@
 Group.speed = 1, 1
 
 # Groups
-Scenario.nrofHostGroups = 3
-Group.nrofHosts = 5
+Scenario.nrofHostGroups = 2
+Group.nrofHosts = 10
 Group.nrofInterfaces = 1
 Group.interface1 = nodesInterface
 Group.movementModel = MIRouteMovement
@@ -40,25 +33,13 @@
 Group1.groupID = random0
 Group1.routeFile = data/example/combined.wkt
 Group1.routeType = 1
-Group1.destination = office6
-Group1.activeTimes = 0, 5000, 6000, 43200
+Group1.destination = study
+Group1.rwpActivePeriod = 0, 40000, 40000, 40000
 
-Group2.groupID = random1
-Group2.routeFile = data/example/combined.wkt
-Group2.routeType = 1
-<<<<<<< HEAD
-Group2.destination = computerlab
-Group2.activeTimes = 0, 5000, 6000, 43200
-=======
-Group2.destination = study
-Group2.rwpActivePeriod = 0, 40000, 40000, 40000
-
-
-Group3.groupID = AccessPoint
-Group3.nrofHosts = 1
-Group3.movementModel = StationaryMovement
-Group3.nodeLocation = 820, 50
->>>>>>> 9a0f93cc
+Group2.groupID = AccessPoint
+Group2.nrofHosts = 1
+Group2.movementModel = StationaryMovement
+Group2.nodeLocation = 820, 50
 
 
 ## Map based movement -movement model specific settings
